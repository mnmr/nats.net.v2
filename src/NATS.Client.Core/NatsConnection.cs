--- conflicted
+++ resolved
@@ -231,11 +231,7 @@
         return ValueTask.CompletedTask;
     }
 
-<<<<<<< HEAD
-    internal void OnMessageDropped<T>(NatsSub<T> natsSub, int pending, NatsMsg<T> msg)
-=======
-    internal void MessageDropped<T>(NatsSubBase natsSub, int pending, NatsMsg<T> msg)
->>>>>>> f44a5278
+    internal void OnMessageDropped<T>(NatsSubBase natsSub, int pending, NatsMsg<T> msg)
     {
         var subject = msg.Subject;
         _logger.LogWarning("Dropped message from {Subject} with {Pending} pending messages", subject, pending);
