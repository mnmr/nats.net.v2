name: Build-Debug

on:
<<<<<<< HEAD
  pull_request:
      types: [opened, synchronize, edited, reopened]
  push:
      branches:
          - main
  release:
      branches:
          - main
      types: [released]
=======
  workflow_dispatch:
  push:
    branches:
      - "master"
  pull_request:
    branches:
      - "master"
>>>>>>> 77a06a3d

jobs:
  build-dotnet:
    runs-on: ubuntu-latest
    timeout-minutes: 10
    steps:
<<<<<<< HEAD
      - name: Setup GO
        uses: actions/setup-go@v2
        with:
          go-version: 1.16.3
      - name: Install Nats Server
        run: |
          cd $GITHUB_WORKSPACE
          git clone https://github.com/nats-io/nats-server.git
          cd nats-server
          go build main.go
          mkdir -p ~/.local/bin
          cp main ~/.local/bin/nats-server
          cd ..
          rm -rf nats-server
          nats-server -v
      - uses: actions/checkout@v2
      - uses: actions/setup-dotnet@v1
        with:
          dotnet-version: 6.0.x
=======
      - uses: actions/checkout@v3
      - uses: Cysharp/Actions/.github/actions/setup-dotnet@main
      - run: chmod +x /home/runner/work/AlterNats/AlterNats/tools/nats-server
>>>>>>> 77a06a3d
      - run: dotnet build -c Debug
      - run: dotnet test -c Debug --no-build<|MERGE_RESOLUTION|>--- conflicted
+++ resolved
@@ -1,7 +1,6 @@
 name: Build-Debug
 
 on:
-<<<<<<< HEAD
   pull_request:
       types: [opened, synchronize, edited, reopened]
   push:
@@ -11,22 +10,15 @@
       branches:
           - main
       types: [released]
-=======
-  workflow_dispatch:
-  push:
-    branches:
-      - "master"
-  pull_request:
-    branches:
-      - "master"
->>>>>>> 77a06a3d
 
 jobs:
   build-dotnet:
     runs-on: ubuntu-latest
-    timeout-minutes: 10
+    env:
+      DOTNET_CLI_TELEMETRY_OPTOUT: 1
+      DOTNET_SKIP_FIRST_TIME_EXPERIENCE: 1
+      NUGET_XMLDOC_MODE: skip
     steps:
-<<<<<<< HEAD
       - name: Setup GO
         uses: actions/setup-go@v2
         with:
@@ -46,10 +38,5 @@
       - uses: actions/setup-dotnet@v1
         with:
           dotnet-version: 6.0.x
-=======
-      - uses: actions/checkout@v3
-      - uses: Cysharp/Actions/.github/actions/setup-dotnet@main
-      - run: chmod +x /home/runner/work/AlterNats/AlterNats/tools/nats-server
->>>>>>> 77a06a3d
       - run: dotnet build -c Debug
       - run: dotnet test -c Debug --no-build